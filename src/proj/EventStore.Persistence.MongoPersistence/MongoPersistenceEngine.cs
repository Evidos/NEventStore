﻿namespace EventStore.Persistence.MongoPersistence
{
	using System;
	using System.Collections.Generic;
	using System.Linq;
	using System.Threading;
	using MongoDB.Bson;
	using MongoDB.Driver;
	using MongoDB.Driver.Builders;
	using Serialization;

	public class MongoPersistenceEngine : IPersistStreams
	{
		private const string ConcurrencyException = "E1100";
		private readonly MongoDatabase store;
		private readonly IDocumentSerializer serializer;
		private bool disposed;
		private int initialized;

		public MongoPersistenceEngine(MongoDatabase store, IDocumentSerializer serializer)
		{
			this.store = store;
			this.serializer = serializer;
		}

		public void Dispose()
		{
			this.Dispose(true);
			GC.SuppressFinalize(this);
		}
		protected virtual void Dispose(bool disposing)
		{
			if (!disposing || this.disposed)
				return;

			this.disposed = true;
		}

		public virtual void Initialize()
		{
			if (Interlocked.Increment(ref this.initialized) > 1)
				return;

			this.TryMongo(() =>
			{
				this.PersistedCommits.EnsureIndex(
				IndexKeys.Ascending("Dispatched").Ascending("CommitStamp"),
				IndexOptions.SetName("Dispatched_Index").SetUnique(false));

				this.PersistedCommits.EnsureIndex(
					IndexKeys.Ascending("_id.StreamId", "StreamRevisions"),
					IndexOptions.SetName("GetFrom_Index").SetUnique(true));

				this.PersistedCommits.EnsureIndex(
					IndexKeys.Ascending("CommitStamp"),
					IndexOptions.SetName("CommitStamp_Index").SetUnique(false));
			});
		}

		public virtual IEnumerable<Commit> GetFrom(Guid streamId, int minRevision, int maxRevision)
		{
			return this.TryMongo(() =>
			{
				var query = Query.And(
					Query.EQ("_id.StreamId", streamId),
					Query.GTE("StreamRevisions", minRevision),
					Query.LTE("StreamRevisions", maxRevision));

				return this.PersistedCommits
					.Find(query)
					.SetSortOrder("_id")
					.Select(mc => mc.ToCommit(this.serializer));
			});
		}
		public virtual IEnumerable<Commit> GetFrom(DateTime start)
		{
			return this.TryMongo(() => this.PersistedCommits
				.Find(Query.GTE("CommitStamp", start))
				.SetSortOrder("CommitStamp")
				.Select(x => x.ToCommit(this.serializer)));
		}

		public virtual bool Commit(Commit attempt)
		{
			return this.TryMongo(() =>
			{
				var commit = attempt.ToMongoCommit(this.serializer);

				try
				{
					// for concurrency / duplicate commit detection safe mode is required
					this.PersistedCommits.Insert(commit, SafeMode.True);
<<<<<<< HEAD
					this.UpdateStreamHeadAsync(commit.Id.StreamId, commit.StreamRevisions.Last(), (commit.Id.CommitSequence == 1));
=======
					this.UpdateStreamHeadAsync(commit.Id.StreamId, commit.StreamRevision, (commit.Id.CommitSequence == 1));
					return true;
>>>>>>> 0d510a07
				}
				catch (MongoException e)
				{
					if (!e.Message.Contains(ConcurrencyException))
						throw;

					var committed = this.PersistedCommits.FindOne(commit.ToMongoCommitIdQuery());
					if (committed == null || committed.CommitId == commit.CommitId)
						throw new DuplicateCommitException();

					throw new ConcurrencyException();
				}
			});
		}

		public virtual IEnumerable<Commit> GetUndispatchedCommits()
		{
			return this.TryMongo(() => this.PersistedCommits
				.Find(Query.EQ("Dispatched", false))
				.SetSortOrder("CommitStamp")
				.Select(mc => mc.ToCommit(this.serializer)));
		}
		public virtual void MarkCommitAsDispatched(Commit commit)
		{
			this.TryMongo(() =>
			{
				var query = commit.ToMongoCommitIdQuery();
				var update = Update.Set("Dispatched", true);
				this.PersistedCommits.Update(query, update);
			});
		}

		public virtual IEnumerable<StreamHead> GetStreamsToSnapshot(int maxThreshold)
		{
			return this.TryMongo(() =>
			{
				var query = Query
				.Where(BsonJavaScript.Create("this.HeadRevision >= this.SnapshotRevision + " + maxThreshold));

				return this.PersistedStreamHeads
					.Find(query)
					.ToArray()
					.Select(x => x.ToStreamHead());
			});
		}
		public virtual Snapshot GetSnapshot(Guid streamId, int maxRevision)
		{
			return this.TryMongo(() => this.PersistedSnapshots
				.FindAs<BsonDocument>(streamId.ToSnapshotQuery(maxRevision))
				.SetSortOrder(SortBy.Descending("_id"))
				.SetLimit(1)
				.Select(mc => mc.ToSnapshot(this.serializer))
				.FirstOrDefault());
		}

		public virtual bool AddSnapshot(Snapshot snapshot)
		{
			if (snapshot == null)
				return false;

			try
			{
				var mongoSnapshot = snapshot.ToMongoSnapshot(this.serializer);
				this.PersistedSnapshots.Insert(mongoSnapshot);
				this.PersistedStreamHeads.Update(
					Query.EQ("_id", snapshot.StreamId),
					Update.Set("SnapshotRevision", snapshot.StreamRevision));

				return true;
			}
			catch (Exception)
			{
				return false;
			}
		}

		private void UpdateStreamHeadAsync(Guid streamId, int streamRevision, bool isFirstCommit)
		{
			ThreadPool.QueueUserWorkItem(x => this.TryMongo(() =>
			{
				if (isFirstCommit)
					this.PersistedStreamHeads.Insert(
						new MongoStreamHead(streamId, streamRevision, 0),
						SafeMode.False);
				else
					this.PersistedStreamHeads.Update(
						Query.EQ("_id", streamId),
						Update.Set("HeadRevision", streamRevision),
						SafeMode.False);
			}), null);
		}

		protected virtual MongoCollection<MongoCommit> PersistedCommits
		{
			get { return this.store.GetCollection<MongoCommit>("Commits"); }
		}
		protected virtual MongoCollection<MongoSnapshot> PersistedSnapshots
		{
			get { return this.store.GetCollection<MongoSnapshot>("Snapshots"); }
		}
		protected virtual MongoCollection<MongoStreamHead> PersistedStreamHeads
		{
			get { return this.store.GetCollection<MongoStreamHead>("Streams"); }
		}

		protected virtual T TryMongo<T>(Func<T> callback)
		{
			var results = default(T);

			this.TryMongo(() =>
			{
				results = callback();
			});

			return results;
		}
		protected virtual void TryMongo(Action callback)
		{
			try
			{
				callback();
			}
			catch (MongoConnectionException e)
			{
				throw new StorageUnavailableException(e.Message, e);
			}
			catch (MongoException e)
			{
				throw new StorageException(e.Message, e);
			}
		}
	}
}<|MERGE_RESOLUTION|>--- conflicted
+++ resolved
@@ -90,12 +90,8 @@
 				{
 					// for concurrency / duplicate commit detection safe mode is required
 					this.PersistedCommits.Insert(commit, SafeMode.True);
-<<<<<<< HEAD
 					this.UpdateStreamHeadAsync(commit.Id.StreamId, commit.StreamRevisions.Last(), (commit.Id.CommitSequence == 1));
-=======
-					this.UpdateStreamHeadAsync(commit.Id.StreamId, commit.StreamRevision, (commit.Id.CommitSequence == 1));
 					return true;
->>>>>>> 0d510a07
 				}
 				catch (MongoException e)
 				{
