--- conflicted
+++ resolved
@@ -90,12 +90,7 @@
 				{
 					// for concurrency / duplicate commit detection safe mode is required
 					this.PersistedCommits.Insert(commit, SafeMode.True);
-<<<<<<< HEAD
 					this.UpdateStreamHeadAsync(commit.Id.StreamId, commit.StreamRevisions.Last(), (commit.Id.CommitSequence == 1));
-					return true;
-=======
-					this.UpdateStreamHeadAsync(commit.Id.StreamId, commit.StreamRevision, (commit.Id.CommitSequence == 1));
->>>>>>> 9ac7ca76
 				}
 				catch (MongoException e)
 				{
