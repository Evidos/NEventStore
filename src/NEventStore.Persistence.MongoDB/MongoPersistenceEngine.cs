--- conflicted
+++ resolved
@@ -167,21 +167,15 @@
             Logger.Debug(Messages.GettingAllCommitsFromCheckpoint, intCheckpoint.Value);
             
             return TryMongo(() => PersistedCommits
-<<<<<<< HEAD
                 .Find(
                     Query.And(
                         Query.NE(MongoCommitFields.BucketId, MongoSystemBuckets.RecycleBin),
-                        Query.GTE(MongoCommitFields.CheckpointNumber, intCheckpoint.LongValue)
+                        Query.GT(MongoCommitFields.CheckpointNumber, intCheckpoint.LongValue)
                     )
                 )
                 .SetSortOrder(MongoCommitFields.CheckpointNumber)
                 .Select(x => x.ToCommit(_serializer))
             );
-=======
-                .Find(Query.GT(MongoFields.CheckpointNumber, intCheckpoint.LongValue)))
-                .SetSortOrder(MongoFields.CheckpointNumber)
-                .Select(x => x.ToCommit(_serializer));
->>>>>>> 4353c79a
         }
 
         public ICheckpoint GetCheckpoint(string checkpointToken = null)
